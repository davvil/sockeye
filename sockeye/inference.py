# Copyright 2017, 2018 Amazon.com, Inc. or its affiliates. All Rights Reserved.
#
# Licensed under the Apache License, Version 2.0 (the "License"). You may not
# use this file except in compliance with the License. A copy of the License
# is located at
#
#     http://aws.amazon.com/apache2.0/
#
# or in the "license" file accompanying this file. This file is distributed on
# an "AS IS" BASIS, WITHOUT WARRANTIES OR CONDITIONS OF ANY KIND, either
# express or implied. See the License for the specific language governing
# permissions and limitations under the License.

"""
Code for inference/translation
"""
import itertools
import json
import logging
import os
import time
from collections import defaultdict
from functools import lru_cache, partial
from typing import Callable, Dict, Generator, List, NamedTuple, Optional, Tuple, Union, Set

import mxnet as mx
import numpy as np

from . import constants as C
from . import data_io
from . import lexical_constraints as constrained
from . import lexicon
from . import model
from . import utils
from . import vocab
from .log import is_python34

logger = logging.getLogger(__name__)


class InferenceModel(model.SockeyeModel):
    """
    InferenceModel is a SockeyeModel that supports three operations used for inference/decoding:

    (1) Encoder forward call: encode source sentence and return initial decoder states.
    (2) Decoder forward call: single decoder step: predict next word.

    :param config: Configuration object holding details about the model.
    :param params_fname: File with model parameters.
    :param context: MXNet context to bind modules to.
    :param beam_size: Beam size.
    :param batch_size: Batch size.
    :param softmax_temperature: Optional parameter to control steepness of softmax distribution.
    :param max_output_length_num_stds: Number of standard deviations as safety margin for maximum output length.
    :param decoder_return_logit_inputs: Decoder returns inputs to logit computation instead of softmax over target
                                        vocabulary.  Used when logits/softmax are handled separately.
    :param cache_output_layer_w_b: Cache weights and biases for logit computation.
    """

    def __init__(self,
                 config: model.ModelConfig,
                 params_fname: str,
                 context: mx.context.Context,
                 beam_size: int,
                 batch_size: int,
                 softmax_temperature: Optional[float] = None,
                 max_output_length_num_stds: int = C.DEFAULT_NUM_STD_MAX_OUTPUT_LENGTH,
                 decoder_return_logit_inputs: bool = False,
                 cache_output_layer_w_b: bool = False,
                 forced_max_output_len: Optional[int] = None) -> None:
        super().__init__(config)
        self.params_fname = params_fname
        self.context = context
        self.beam_size = beam_size
        utils.check_condition(beam_size < self.config.vocab_target_size,
                              'The beam size must be smaller than the target vocabulary size.')
        self.batch_size = batch_size
        self.softmax_temperature = softmax_temperature
        self.max_input_length, self.get_max_output_length = models_max_input_output_length([self],
                                                                                           max_output_length_num_stds,
                                                                                           forced_max_output_len=forced_max_output_len)

        self.encoder_module = None  # type: Optional[mx.mod.BucketingModule]
        self.encoder_default_bucket_key = None  # type: Optional[int]
        self.decoder_module = None  # type: Optional[mx.mod.BucketingModule]
        self.decoder_default_bucket_key = None  # type: Optional[Tuple[int, int]]
        self.decoder_return_logit_inputs = decoder_return_logit_inputs

        self.cache_output_layer_w_b = cache_output_layer_w_b
        self.output_layer_w = None  # type: Optional[mx.nd.NDArray]
        self.output_layer_b = None  # type: Optional[mx.nd.NDArray]

    @property
    def num_source_factors(self) -> int:
        """
        Returns the number of source factors of this InferenceModel (at least 1).
        """
        return self.config.config_data.num_source_factors

    def initialize(self, max_input_length: int, get_max_output_length_function: Callable):
        """
        Delayed construction of modules to ensure multiple Inference models can agree on computing a common
        maximum output length.

        :param max_input_length: Maximum input length.
        :param get_max_output_length_function: Callable to compute maximum output length.
        """
        self.max_input_length = max_input_length
        if self.max_input_length > self.training_max_seq_len_source:
            logger.warning("Model was only trained with sentences up to a length of %d, "
                           "but a max_input_len of %d is used.",
                           self.training_max_seq_len_source, self.max_input_length)
        self.get_max_output_length = get_max_output_length_function

        # check the maximum supported length of the encoder & decoder:
        if self.max_supported_seq_len_source is not None:
            utils.check_condition(self.max_input_length <= self.max_supported_seq_len_source,
                                  "Encoder only supports a maximum length of %d" % self.max_supported_seq_len_source)
        if self.max_supported_seq_len_target is not None:
            decoder_max_len = self.get_max_output_length(max_input_length)
            utils.check_condition(decoder_max_len <= self.max_supported_seq_len_target,
                                  "Decoder only supports a maximum length of %d, but %d was requested. Note that the "
                                  "maximum output length depends on the input length and the source/target length "
                                  "ratio observed during training." % (self.max_supported_seq_len_target,
                                                                       decoder_max_len))

        self.encoder_module, self.encoder_default_bucket_key = self._get_encoder_module()
        self.decoder_module, self.decoder_default_bucket_key = self._get_decoder_module()

        max_encoder_data_shapes = self._get_encoder_data_shapes(self.encoder_default_bucket_key)
        max_decoder_data_shapes = self._get_decoder_data_shapes(self.decoder_default_bucket_key)
        self.encoder_module.bind(data_shapes=max_encoder_data_shapes, for_training=False, grad_req="null")
        self.decoder_module.bind(data_shapes=max_decoder_data_shapes, for_training=False, grad_req="null")

        self.load_params_from_file(self.params_fname)
        self.encoder_module.init_params(arg_params=self.params, aux_params=self.aux_params, allow_missing=False)
        self.decoder_module.init_params(arg_params=self.params, aux_params=self.aux_params, allow_missing=False)

        if self.cache_output_layer_w_b:
            if self.output_layer.weight_normalization:
                # precompute normalized output layer weight imperatively
                assert self.output_layer.weight_norm is not None
                weight = self.params[self.output_layer.weight_norm.weight.name].as_in_context(self.context)
                scale = self.params[self.output_layer.weight_norm.scale.name].as_in_context(self.context)
                self.output_layer_w = self.output_layer.weight_norm(weight, scale)
            else:
                self.output_layer_w = self.params[self.output_layer.w.name].as_in_context(self.context)
            self.output_layer_b = self.params[self.output_layer.b.name].as_in_context(self.context)

    def _get_encoder_module(self) -> Tuple[mx.mod.BucketingModule, int]:
        """
        Returns a BucketingModule for the encoder. Given a source sequence, it returns
        the initial decoder states of the model.
        The bucket key for this module is the length of the source sequence.

        :return: Tuple of encoder module and default bucket key.
        """

        def sym_gen(source_seq_len: int):
            source = mx.sym.Variable(C.SOURCE_NAME)
            source_words = source.split(num_outputs=self.num_source_factors, axis=2, squeeze_axis=True)[0]
            source_length = utils.compute_lengths(source_words)

            # source embedding
            (source_embed,
             source_embed_length,
             source_embed_seq_len) = self.embedding_source.encode(source, source_length, source_seq_len)

            # encoder
            # source_encoded: (source_encoded_length, batch_size, encoder_depth)
            (source_encoded,
             source_encoded_length,
             source_encoded_seq_len) = self.encoder.encode(source_embed,
                                                           source_embed_length,
                                                           source_embed_seq_len)

            # initial decoder states
            decoder_init_states = self.decoder.init_states(source_encoded,
                                                           source_encoded_length,
                                                           source_encoded_seq_len)

            data_names = [C.SOURCE_NAME]
            label_names = []  # type: List[str]
            return mx.sym.Group(decoder_init_states), data_names, label_names

        default_bucket_key = self.max_input_length
        module = mx.mod.BucketingModule(sym_gen=sym_gen,
                                        default_bucket_key=default_bucket_key,
                                        context=self.context)
        return module, default_bucket_key

    def _get_decoder_module(self) -> Tuple[mx.mod.BucketingModule, Tuple[int, int]]:
        """
        Returns a BucketingModule for a single decoder step.
        Given previously predicted word and previous decoder states, it returns
        a distribution over the next predicted word and the next decoder states.
        The bucket key for this module is the length of the source sequence
        and the current time-step in the inference procedure (e.g. beam search).
        The latter corresponds to the current length of the target sequences.

        :return: Tuple of decoder module and default bucket key.
        """

        def sym_gen(bucket_key: Tuple[int, int]):
            """
            Returns either softmax output (probs over target vocabulary) or inputs to logit
            computation, controlled by decoder_return_logit_inputs
            """
            source_seq_len, decode_step = bucket_key
            source_embed_seq_len = self.embedding_source.get_encoded_seq_len(source_seq_len)
            source_encoded_seq_len = self.encoder.get_encoded_seq_len(source_embed_seq_len)

            self.decoder.reset()
            target_prev = mx.sym.Variable(C.TARGET_NAME)
            states = self.decoder.state_variables(decode_step)
            state_names = [state.name for state in states]

            # embedding for previous word
            # (batch_size, num_embed)
            target_embed_prev, _, _ = self.embedding_target.encode(data=target_prev, data_length=None, seq_len=1)

            # decoder
            # target_decoded: (batch_size, decoder_depth)
            (target_decoded,
             attention_context,
             attention_probs,
             states) = self.decoder.decode_step(decode_step,
                                                target_embed_prev,
                                                source_encoded_seq_len,
                                                *states)
            if self.decoder_return_logit_inputs:
                # skip output layer in graph
                outputs = mx.sym.identity(target_decoded, name=C.LOGIT_INPUTS_NAME)
            else:
                if not self.config.use_pointer_nets:
                    # logits: (batch_size, target_vocab_size)
                    logits = self.output_layer(target_decoded)
                    if self.softmax_temperature is not None:
                        logits /= self.softmax_temperature
                    outputs = mx.sym.softmax(data=logits, name=C.SOFTMAX_NAME)
                else:
#                    target_embed_prev = mx.sym.Custom(op_type="PrintValue", data=target_embed_prev, print_name="TARG")
                    outputs = self.output_layer(target_decoded, attention=attention_probs,
                                                context=attention_context, target_embed=target_embed_prev)

            data_names = [C.TARGET_NAME] + state_names
            label_names = []  # type: List[str]
            return mx.sym.Group([outputs, attention_probs] + states), data_names, label_names

        # pylint: disable=not-callable
        default_bucket_key = (self.max_input_length, self.get_max_output_length(self.max_input_length))
        module = mx.mod.BucketingModule(sym_gen=sym_gen,
                                        default_bucket_key=default_bucket_key,
                                        context=self.context)
        return module, default_bucket_key

    def _get_encoder_data_shapes(self, bucket_key: int) -> List[mx.io.DataDesc]:
        """
        Returns data shapes of the encoder module.

        :param bucket_key: Maximum input length.
        :return: List of data descriptions.
        """
        return [mx.io.DataDesc(name=C.SOURCE_NAME,
                               shape=(self.batch_size, bucket_key, self.num_source_factors),
                               layout=C.BATCH_MAJOR)]

    @lru_cache(maxsize=None)
    def _get_decoder_data_shapes(self, bucket_key: Tuple[int, int]) -> List[mx.io.DataDesc]:
        """
        Returns data shapes of the decoder module.

        :param bucket_key: Tuple of (maximum input length, maximum target length).
        :return: List of data descriptions.
        """
        source_max_length, target_max_length = bucket_key
        return [mx.io.DataDesc(name=C.TARGET_NAME, shape=(self.batch_size * self.beam_size,), layout="NT")] + \
               self.decoder.state_shapes(self.batch_size * self.beam_size,
                                         target_max_length,
                                         self.encoder.get_encoded_seq_len(source_max_length),
                                         self.encoder.get_num_hidden())

    def run_encoder(self,
                    source: mx.nd.NDArray,
                    source_max_length: int) -> 'ModelState':
        """
        Runs forward pass of the encoder.
        Encodes source given source length and bucket key.
        Returns encoder representation of the source, source_length, initial hidden state of decoder RNN,
        and initial decoder states tiled to beam size.

        :param source: Integer-coded input tokens. Shape (batch_size, source length, num_source_factors).
        :param source_max_length: Bucket key.
        :return: Initial model state.
        """
        batch = mx.io.DataBatch(data=[source],
                                label=None,
                                bucket_key=source_max_length,
                                provide_data=self._get_encoder_data_shapes(source_max_length))

        self.encoder_module.forward(data_batch=batch, is_train=False)
        decoder_states = self.encoder_module.get_outputs()

        # replicate encoder/init module results beam size times
        decoder_states = [mx.nd.repeat(s, repeats=self.beam_size, axis=0) for s in decoder_states]
        return ModelState(decoder_states)

    def run_decoder(self,
                    prev_word: mx.nd.NDArray,
                    bucket_key: Tuple[int, int],
                    model_state: 'ModelState') -> Tuple[mx.nd.NDArray, mx.nd.NDArray, 'ModelState']:
        """
        Runs forward pass of the single-step decoder.

        :return: Decoder stack output (logit inputs or probability distribution), attention scores, updated model state.
        """
        batch = mx.io.DataBatch(
            data=[prev_word.as_in_context(self.context)] + model_state.states,
            label=None,
            bucket_key=bucket_key,
            provide_data=self._get_decoder_data_shapes(bucket_key))
        self.decoder_module.forward(data_batch=batch, is_train=False)
        out, attention_probs, *model_state.states = self.decoder_module.get_outputs()
        return out, attention_probs, model_state

    @property
    def training_max_seq_len_source(self) -> int:
        """ The maximum sequence length on the source side during training. """
        return self.config.config_data.data_statistics.max_observed_len_source

    @property
    def training_max_seq_len_target(self) -> int:
        """ The maximum sequence length on the target side during training. """
        return self.config.config_data.data_statistics.max_observed_len_target

    @property
    def max_supported_seq_len_source(self) -> Optional[int]:
        """ If not None this is the maximally supported source length during inference (hard constraint). """
        return self.encoder.get_max_seq_len()

    @property
    def max_supported_seq_len_target(self) -> Optional[int]:
        """ If not None this is the maximally supported target length during inference (hard constraint). """
        return self.decoder.get_max_seq_len()

    @property
    def length_ratio_mean(self) -> float:
        return self.config.config_data.data_statistics.length_ratio_mean

    @property
    def length_ratio_std(self) -> float:
        return self.config.config_data.data_statistics.length_ratio_std

    @property
    def source_with_eos(self) -> bool:
        return self.config.config_data.source_with_eos


def load_models(context: mx.context.Context,
                max_input_len: Optional[int],
                beam_size: int,
                batch_size: int,
                model_folders: List[str],
                checkpoints: Optional[List[int]] = None,
                softmax_temperature: Optional[float] = None,
                max_output_length_num_stds: int = C.DEFAULT_NUM_STD_MAX_OUTPUT_LENGTH,
                decoder_return_logit_inputs: bool = False,
                cache_output_layer_w_b: bool = False,
                forced_max_output_len: Optional[int] = None,
                override_dtype: Optional[str] = None) -> Tuple[List[InferenceModel],
                                                               List[vocab.Vocab],
                                                               vocab.Vocab]:
    """
    Loads a list of models for inference.

    :param context: MXNet context to bind modules to.
    :param max_input_len: Maximum input length.
    :param beam_size: Beam size.
    :param batch_size: Batch size.
    :param model_folders: List of model folders to load models from.
    :param checkpoints: List of checkpoints to use for each model in model_folders. Use None to load best checkpoint.
    :param softmax_temperature: Optional parameter to control steepness of softmax distribution.
    :param max_output_length_num_stds: Number of standard deviations to add to mean target-source length ratio
           to compute maximum output length.
    :param decoder_return_logit_inputs: Model decoders return inputs to logit computation instead of softmax over target
                                        vocabulary.  Used when logits/softmax are handled separately.
    :param cache_output_layer_w_b: Models cache weights and biases for logit computation as NumPy arrays (used with
                                   restrict lexicon).
    :param forced_max_output_len: An optional overwrite of the maximum output length.
    :param override_dtype: Overrides dtype of encoder and decoder defined at training time to a different one.
    :return: List of models, source vocabulary, target vocabulary, source factor vocabularies.
    """
    logger.info("Loading %d model(s) from %s ...", len(model_folders), model_folders)
    load_time_start = time.time()
    models = []  # type: List[InferenceModel]
    source_vocabs = []  # type: List[List[vocab.Vocab]]
    target_vocabs = []  # type: List[vocab.Vocab]

    if checkpoints is None:
        checkpoints = [None] * len(model_folders)

    for model_folder, checkpoint in zip(model_folders, checkpoints):
        model_source_vocabs = vocab.load_source_vocabs(model_folder)
        model_target_vocab = vocab.load_target_vocab(model_folder)
        source_vocabs.append(model_source_vocabs)
        target_vocabs.append(model_target_vocab)

        model_version = utils.load_version(os.path.join(model_folder, C.VERSION_NAME))
        logger.info("Model version: %s", model_version)
        utils.check_version(model_version)
        model_config = model.SockeyeModel.load_config(os.path.join(model_folder, C.CONFIG_NAME))
        if override_dtype is not None:
            model_config.config_encoder.dtype = override_dtype
            model_config.config_decoder.dtype = override_dtype

        if checkpoint is None:
            params_fname = os.path.join(model_folder, C.PARAMS_BEST_NAME)
        else:
            params_fname = os.path.join(model_folder, C.PARAMS_NAME % checkpoint)

        inference_model = InferenceModel(config=model_config,
                                         params_fname=params_fname,
                                         context=context,
                                         beam_size=beam_size,
                                         batch_size=batch_size,
                                         softmax_temperature=softmax_temperature,
                                         decoder_return_logit_inputs=decoder_return_logit_inputs,
                                         cache_output_layer_w_b=cache_output_layer_w_b)
        utils.check_condition(inference_model.num_source_factors == len(model_source_vocabs),
                              "Number of loaded source vocabularies (%d) does not match "
                              "number of source factors for model '%s' (%d)" % (len(model_source_vocabs), model_folder,
                                                                                inference_model.num_source_factors))
        models.append(inference_model)

    utils.check_condition(vocab.are_identical(*target_vocabs), "Target vocabulary ids do not match")
    first_model_vocabs = source_vocabs[0]
    for fi in range(len(first_model_vocabs)):
        utils.check_condition(vocab.are_identical(*[source_vocabs[i][fi] for i in range(len(source_vocabs))]),
                              "Source vocabulary ids do not match. Factor %d" % fi)

    source_with_eos = models[0].source_with_eos
    utils.check_condition(all(source_with_eos == m.source_with_eos for m in models),
                          "All models must agree on using source-side EOS symbols or not. "
                          "Did you try combining models trained with different versions?")

    # set a common max_output length for all models.
    max_input_len, get_max_output_length = models_max_input_output_length(models,
                                                                          max_output_length_num_stds,
                                                                          max_input_len,
                                                                          forced_max_output_len=forced_max_output_len)

    for inference_model in models:
        inference_model.initialize(max_input_len, get_max_output_length)

    load_time = time.time() - load_time_start
    logger.info("%d model(s) loaded in %.4fs", len(models), load_time)
    return models, source_vocabs[0], target_vocabs[0]


def models_max_input_output_length(models: List[InferenceModel],
                                   num_stds: int,
                                   forced_max_input_len: Optional[int] = None,
                                   forced_max_output_len: Optional[int] = None) -> Tuple[int, Callable]:
    """
    Returns a function to compute maximum output length given a fixed number of standard deviations as a
    safety margin, and the current input length.
    Mean and std are taken from the model with the largest values to allow proper ensembling of models
    trained on different data sets.

    :param models: List of models.
    :param num_stds: Number of standard deviations to add as a safety margin. If -1, returned maximum output lengths
                     will always be 2 * input_length.
    :param forced_max_input_len: An optional overwrite of the maximum input length.
    :param forced_max_output_len: An optional overwrite of the maximum output length.
    :return: The maximum input length and a function to get the output length given the input length.
    """
    max_mean = max(model.length_ratio_mean for model in models)
    max_std = max(model.length_ratio_std for model in models)

    supported_max_seq_len_source = min((model.max_supported_seq_len_source for model in models
                                        if model.max_supported_seq_len_source is not None),
                                       default=None)
    supported_max_seq_len_target = min((model.max_supported_seq_len_target for model in models
                                        if model.max_supported_seq_len_target is not None),
                                       default=None)
    training_max_seq_len_source = min(model.training_max_seq_len_source for model in models)

    return get_max_input_output_length(supported_max_seq_len_source,
                                       supported_max_seq_len_target,
                                       training_max_seq_len_source,
                                       length_ratio_mean=max_mean,
                                       length_ratio_std=max_std,
                                       num_stds=num_stds,
                                       forced_max_input_len=forced_max_input_len,
                                       forced_max_output_len=forced_max_output_len)


def get_max_input_output_length(supported_max_seq_len_source: Optional[int],
                                supported_max_seq_len_target: Optional[int],
                                training_max_seq_len_source: Optional[int],
                                length_ratio_mean: float,
                                length_ratio_std: float,
                                num_stds: int,
                                forced_max_input_len: Optional[int] = None,
                                forced_max_output_len: Optional[int] = None) -> Tuple[int, Callable]:
    """
    Returns a function to compute maximum output length given a fixed number of standard deviations as a
    safety margin, and the current input length. It takes into account optional maximum source and target lengths.

    :param supported_max_seq_len_source: The maximum source length supported by the models.
    :param supported_max_seq_len_target: The maximum target length supported by the models.
    :param training_max_seq_len_source: The maximum source length observed during training.
    :param length_ratio_mean: The mean of the length ratio that was calculated on the raw sequences with special
           symbols such as EOS or BOS.
    :param length_ratio_std: The standard deviation of the length ratio.
    :param num_stds: The number of standard deviations the target length may exceed the mean target length (as long as
           the supported maximum length allows for this).
    :param forced_max_input_len: An optional overwrite of the maximum input length.
    :param forced_max_output_len: An optional overwrite of the maximum out length.
    :return: The maximum input length and a function to get the output length given the input length.
    """
    space_for_bos = 1
    space_for_eos = 1

    if num_stds < 0:
        factor = C.TARGET_MAX_LENGTH_FACTOR  # type: float
    else:
        factor = length_ratio_mean + (length_ratio_std * num_stds)

    if forced_max_input_len is None:
        # Make sure that if there is a hard constraint on the maximum source or target length we never exceed this
        # constraint. This is for example the case for learned positional embeddings, which are only defined for the
        # maximum source and target sequence length observed during training.
        if supported_max_seq_len_source is not None and supported_max_seq_len_target is None:
            max_input_len = supported_max_seq_len_source
        elif supported_max_seq_len_source is None and supported_max_seq_len_target is not None:
            max_output_len = supported_max_seq_len_target - space_for_bos - space_for_eos
            if np.ceil(factor * training_max_seq_len_source) > max_output_len:
                max_input_len = int(np.floor(max_output_len / factor))
            else:
                max_input_len = training_max_seq_len_source
        elif supported_max_seq_len_source is not None or supported_max_seq_len_target is not None:
            max_output_len = supported_max_seq_len_target - space_for_bos - space_for_eos
            if np.ceil(factor * supported_max_seq_len_source) > max_output_len:
                max_input_len = int(np.floor(max_output_len / factor))
            else:
                max_input_len = supported_max_seq_len_source
        else:
            # Any source/target length is supported and max_input_len was not manually set, therefore we use the
            # maximum length from training.
            max_input_len = training_max_seq_len_source
    else:
        max_input_len = forced_max_input_len

    def get_max_output_length(input_length: int):
        """
        Returns the maximum output length for inference given the input length.
        Explicitly includes space for BOS and EOS sentence symbols in the target sequence, because we assume
        that the mean length ratio computed on the training data do not include these special symbols.
        (see data_io.analyze_sequence_lengths)
        """
        if forced_max_output_len is not None:
            return forced_max_output_len
        else:
            return int(np.ceil(factor * input_length)) + space_for_bos + space_for_eos

    return max_input_len, get_max_output_length


BeamHistory = Dict[str, List]
Tokens = List[str]


class TranslatorInput:
    """
    Object required by Translator.translate().

    :param sentence_id: Sentence id.
    :param tokens: List of input tokens.
    :param factors: Optional list of additional factor sequences.
    :param constraints: Optional list of target-side constraints.
    :param chunk_id: Chunk id. Defaults to -1.
    """

    __slots__ = ('sentence_id', 'tokens', 'factors', 'constraints', 'avoid_list', 'chunk_id')

    def __init__(self,
                 sentence_id: int,
                 tokens: Tokens,
                 factors: Optional[List[Tokens]] = None,
                 constraints: Optional[List[Tokens]] = None,
                 avoid_list: Optional[List[Tokens]] = None,
                 chunk_id: int = -1) -> None:
        self.sentence_id = sentence_id
        self.chunk_id = chunk_id
        self.tokens = tokens
        self.factors = factors
        self.constraints = constraints
        self.avoid_list = avoid_list

    def __str__(self):
        return 'TranslatorInput(%d, %s, factors=%s, constraints=%s, avoid=%s, chunk_id=%d)' \
            % (self.sentence_id, self.tokens, self.factors, self.constraints, self.avoid_list, self.chunk_id)

    def __len__(self):
        return len(self.tokens)

    @property
    def num_factors(self) -> int:
        """
        Returns the number of factors of this instance.
        """
        return 1 + (0 if not self.factors else len(self.factors))

    def chunks(self, chunk_size: int) -> Generator['TranslatorInput', None, None]:
        """
        Takes a TranslatorInput (itself) and yields TranslatorInputs for chunks of size chunk_size.

        :param chunk_size: The maximum size of a chunk.
        :return: A generator of TranslatorInputs, one for each chunk created.
        """

        if len(self.tokens) > chunk_size and self.constraints is not None:
            logger.warning(
                'Input %d has length (%d) that exceeds max input length (%d), '
                'triggering internal splitting. Placing all target-side constraints '
                'with the first chunk, which is probably wrong.',
                self.sentence_id, len(self.tokens), chunk_size)

        for chunk_id, i in enumerate(range(0, len(self), chunk_size)):
            factors = [factor[i:i + chunk_size] for factor in self.factors] if self.factors is not None else None
            # Constrained decoding is not supported for chunked TranslatorInputs. As a fall-back, constraints are
            # assigned to the first chunk
            constraints = self.constraints if chunk_id == 0 else None
            yield TranslatorInput(sentence_id=self.sentence_id,
                                  tokens=self.tokens[i:i + chunk_size],
                                  factors=factors,
                                  constraints=constraints,
                                  avoid_list=self.avoid_list,
                                  chunk_id=chunk_id)

    def with_eos(self) -> 'TranslatorInput':
        """
        :return: A new translator input with EOS appended to the tokens and factors.
        """
        return TranslatorInput(sentence_id=self.sentence_id,
                               tokens=self.tokens + [C.EOS_SYMBOL],
                               factors=[factor + [C.EOS_SYMBOL] for factor in
                                        self.factors] if self.factors is not None else None,
                               constraints=self.constraints,
                               avoid_list=self.avoid_list,
                               chunk_id=self.chunk_id)


class BadTranslatorInput(TranslatorInput):

    def __init__(self, sentence_id, tokens):
        super().__init__(sentence_id=sentence_id, tokens=tokens, chunk_id=-1, factors=None)


def _bad_input(sentence_id: int, reason: str = '') -> BadTranslatorInput:
    logger.warning("Bad input (%d): '%s'. Will return empty output.", sentence_id, reason.strip())
    return BadTranslatorInput(sentence_id=sentence_id, tokens=[])


def make_input_from_plain_string(sentence_id: int, string: str) -> TranslatorInput:
    """
    Returns a TranslatorInput object from a plain string.

    :param sentence_id: An integer id.
    :param string: An input string.
    :return: A TranslatorInput.
    """
    return TranslatorInput(sentence_id, tokens=list(data_io.get_tokens(string)), factors=None)


def make_input_from_json_string(sentence_id: int, json_string: str) -> TranslatorInput:
    """
    Returns a TranslatorInput object from a JSON object, serialized as a string.

    :param sentence_id: An integer id.
    :param json_string: A JSON object serialized as a string that must contain a key "text", mapping to the input text,
           and optionally a key "factors" that maps to a list of strings, each of which representing a factor sequence
           for the input text.
    :return: A TranslatorInput.
    """
    try:
        jobj = json.loads(json_string, encoding=C.JSON_ENCODING)
        tokens = jobj[C.JSON_TEXT_KEY]
        tokens = list(data_io.get_tokens(tokens))
        factors = jobj.get(C.JSON_FACTORS_KEY)
        if isinstance(factors, list):
            factors = [list(data_io.get_tokens(factor)) for factor in factors]
            lengths = [len(f) for f in factors]
            if not all(l == len(tokens) for l in lengths):
                logger.error("Factors have different length than input text: %d vs. %s", len(tokens), str(lengths))
                return _bad_input(sentence_id, reason=json_string)
        else:
            factors = None

        # List of phrases that must appear in the output
        constraints = jobj.get(C.JSON_CONSTRAINTS_KEY)
        if isinstance(constraints, list):
            constraints = [list(data_io.get_tokens(constraint)) for constraint in constraints]
        else:
            constraints = None

        # List of phrases to prevent from occuring in the output
        avoid_list = jobj.get(C.JSON_AVOID_KEY)
        if isinstance(avoid_list, list):
            avoid_list = [list(data_io.get_tokens(phrase)) for phrase in avoid_list]
        else:
            avoid_list = None

        return TranslatorInput(sentence_id=sentence_id, tokens=tokens, factors=factors, constraints=constraints, avoid_list=avoid_list)

    except Exception as e:
        logger.exception(e, exc_info=True) if not is_python34() else logger.error(e)  # type: ignore
        return _bad_input(sentence_id, reason=json_string)


def make_input_from_factored_string(sentence_id: int,
                                    factored_string: str,
                                    translator: 'Translator',
                                    delimiter: str = C.DEFAULT_FACTOR_DELIMITER) -> TranslatorInput:
    """
    Returns a TranslatorInput object from a string with factor annotations on a token level, separated by delimiter.
    If translator does not require any source factors, the string is parsed as a plain token string.

    :param sentence_id: An integer id.
    :param factored_string: An input string with additional factors per token, separated by delimiter.
    :param translator: A translator object.
    :param delimiter: A factor delimiter. Default: '|'.
    :return: A TranslatorInput.
    """
    utils.check_condition(bool(delimiter) and not delimiter.isspace(),
                          "Factor delimiter can not be whitespace or empty.")

    model_num_source_factors = translator.num_source_factors

    if model_num_source_factors == 1:
        return make_input_from_plain_string(sentence_id=sentence_id, string=factored_string)

    tokens = []  # type: Tokens
    factors = [[] for _ in range(model_num_source_factors - 1)]  # type: List[Tokens]
    for token_id, token in enumerate(data_io.get_tokens(factored_string)):
        pieces = token.split(delimiter)

        if not all(pieces) or len(pieces) != model_num_source_factors:
            logger.error("Failed to parse %d factors at position %d ('%s') in '%s'" % (model_num_source_factors,
                                                                                       token_id, token,
                                                                                       factored_string.strip()))
            return _bad_input(sentence_id, reason=factored_string)

        tokens.append(pieces[0])
        for i, factor in enumerate(factors):
            factors[i].append(pieces[i + 1])

    return TranslatorInput(sentence_id=sentence_id, tokens=tokens, factors=factors)


def make_input_from_multiple_strings(sentence_id: int, strings: List[str]) -> TranslatorInput:
    """
    Returns a TranslatorInput object from multiple strings, where the first element corresponds to the surface tokens
    and the remaining elements to additional factors. All strings must parse into token sequences of the same length.

    :param sentence_id: An integer id.
    :param strings: A list of strings representing a factored input sequence.
    :return: A TranslatorInput.
    """
    if not bool(strings):
        return TranslatorInput(sentence_id=sentence_id, tokens=[], factors=None)

    tokens = list(data_io.get_tokens(strings[0]))
    factors = [list(data_io.get_tokens(factor)) for factor in strings[1:]]
    if not all(len(factor) == len(tokens) for factor in factors):
        logger.error("Length of string sequences do not match: '%s'", strings)
        return _bad_input(sentence_id, reason=str(strings))
    return TranslatorInput(sentence_id=sentence_id, tokens=tokens, factors=factors)


class TranslatorOutput:
    """
    Output structure from Translator.

    :param id: Id of input sentence.
    :param translation: Translation string without sentence boundary tokens.
    :param tokens: List of translated tokens.
    :param attention_matrix: Attention matrix. Shape: (target_length, source_length).
    :param score: Negative log probability of generated translation.
    :param beam_histories: List of beam histories. The list will contain more than one
           history if it was split due to exceeding max_length.
    """
    __slots__ = ('id', 'translation', 'tokens', 'attention_matrix', 'score', 'beam_histories')

    def __init__(self,
                 id: int,
                 translation: str,
                 tokens: List[str],
                 attention_matrix: np.ndarray,
                 score: float,
                 beam_histories: Optional[List[BeamHistory]] = None) -> None:
        self.id = id
        self.translation = translation
        self.tokens = tokens
        self.attention_matrix = attention_matrix
        self.score = score
        self.beam_histories = beam_histories


TokenIds = List[int]


class Translation:
    __slots__ = ('target_ids', 'attention_matrix', 'score', 'beam_histories')

    def __init__(self,
                 target_ids: TokenIds,
                 attention_matrix: np.ndarray,
                 score: float,
                 beam_history: List[BeamHistory] = None) -> None:
        self.target_ids = target_ids
        self.attention_matrix = attention_matrix
        self.score = score
        self.beam_histories = beam_history if beam_history is not None else []


def empty_translation() -> Translation:
    return Translation(target_ids=[], attention_matrix=np.asarray([[0]]), score=-np.inf)


TranslatedChunk = NamedTuple('TranslatedChunk', [
    ('id', int),
    ('chunk_id', int),
    ('translation', Translation),
])
"""
Translation of a chunk of a sentence.

:param id: Id of the sentence.
:param chunk_id: Id of the chunk.
:param translation: The translation of the input chunk.
"""


class ModelState:
    """
    A ModelState encapsulates information about the decoder states of an InferenceModel.
    """

    def __init__(self, states: List[mx.nd.NDArray]) -> None:
        self.states = states

    def sort_state(self, best_hyp_indices: mx.nd.NDArray):
        """
        Sorts states according to k-best order from last step in beam search.
        """
        self.states = [mx.nd.take(ds, best_hyp_indices) for ds in self.states]


class LengthPenalty(mx.gluon.HybridBlock):
    """
    Calculates the length penalty as:
    (beta + len(Y))**alpha / (beta + 1)**alpha

    See Wu et al. 2016 (note that in the paper beta has a different meaning,
    and a fixed value 5 was used for this parameter)

    :param alpha: The alpha factor for the length penalty (see above).
    :param beta: The beta factor for the length penalty (see above).
    """

    def __init__(self, alpha: float = 1.0, beta: float = 0.0, **kwargs) -> None:
        super().__init__(**kwargs)
        self.alpha = alpha
        self.beta = beta
        self.denominator = (self.beta + 1.) ** self.alpha

    def hybrid_forward(self, F, lengths):
        if self.alpha == 0.0:
            if F is None:
                return 1.0
            else:
                return F.ones_like(lengths)
        else:
            numerator = self.beta + lengths if self.beta != 0.0 else lengths
            numerator = numerator ** self.alpha if self.alpha != 1.0 else numerator
            return numerator / self.denominator

    def get(self, lengths: Union[mx.nd.NDArray, int, float]) -> Union[mx.nd.NDArray, float]:
        """
        Calculate the length penalty for the given vector of lengths.

        :param lengths: A scalar or a matrix of sentence lengths of dimensionality (batch_size, 1).
        :return: The length penalty. A scalar or a matrix (batch_size, 1) depending on the input.
        """
        return self.hybrid_forward(None, lengths)


def _concat_translations(translations: List[Translation], start_id: int, stop_ids: Set[int],
                         length_penalty: LengthPenalty) -> Translation:
    """
    Combine translations through concatenation.

    :param translations: A list of translations (sequence starting with BOS symbol, attention_matrix), score and length.
    :param start_id: The EOS symbol.
    :param translations: The BOS symbols.
    :return: A concatenation if the translations with a score.
    """
    # Concatenation of all target ids without BOS and EOS
    target_ids = [start_id]
    attention_matrices = []
    beam_histories = []  # type: List[BeamHistory]
    for idx, translation in enumerate(translations):
        assert translation.target_ids[0] == start_id
        if idx == len(translations) - 1:
            target_ids.extend(translation.target_ids[1:])
            attention_matrices.append(translation.attention_matrix[1:, :])
        else:
            if translation.target_ids[-1] in stop_ids:
                target_ids.extend(translation.target_ids[1:-1])
                attention_matrices.append(translation.attention_matrix[1:-1, :])
            else:
                target_ids.extend(translation.target_ids[1:])
                attention_matrices.append(translation.attention_matrix[1:, :])
        beam_histories.extend(translation.beam_histories)

    # Combine attention matrices:
    attention_shapes = [attention_matrix.shape for attention_matrix in attention_matrices]
    # Adding another row for the empty BOS alignment vector
    bos_align_shape = np.asarray([1, 0])
    attention_matrix_combined = np.zeros(np.sum(np.asarray(attention_shapes), axis=0) + bos_align_shape)

    # We start at position 1 as position 0 is for the BOS, which is kept zero
    pos_t, pos_s = 1, 0
    for attention_matrix, (len_t, len_s) in zip(attention_matrices, attention_shapes):
        attention_matrix_combined[pos_t:pos_t + len_t, pos_s:pos_s + len_s] = attention_matrix
        pos_t += len_t
        pos_s += len_s

    # Unnormalize + sum and renormalize the score:
    score = sum(translation.score * length_penalty.get(len(translation.target_ids))
                for translation in translations)
    score = score / length_penalty.get(len(target_ids))
    return Translation(target_ids, attention_matrix_combined, score, beam_histories)


class Translator:
    """
    Translator uses one or several models to translate input.
    The translator holds a reference to vocabularies to convert between word ids and text tokens for input and
    translation strings.

    :param context: MXNet context to bind modules to.
    :param ensemble_mode: Ensemble mode: linear or log_linear combination.
    :param length_penalty: Length penalty instance.
    :param beam_prune: Beam pruning difference threshold.
    :param beam_search_stop: The stopping criterium.
    :param models: List of models.
    :param source_vocabs: Source vocabularies.
    :param target_vocab: Target vocabulary.
    :param restrict_lexicon: Top-k lexicon to use for target vocabulary restriction.
    :param avoid_list: Global list of phrases to exclude from the output.
    :param store_beam: If True, store the beam search history and return it in the TranslatorOutput.
    :param strip_unknown_words: If True, removes any <unk> symbols from outputs.
    """

    def __init__(self,
                 context: mx.context.Context,
                 ensemble_mode: str,
                 bucket_source_width: int,
                 length_penalty: LengthPenalty,
                 beam_prune: float,
                 beam_search_stop: str,
                 models: List[InferenceModel],
                 source_vocabs: List[vocab.Vocab],
                 target_vocab: vocab.Vocab,
                 restrict_lexicon: Optional[lexicon.TopKLexicon] = None,
                 avoid_list: Optional[str] = None,
                 store_beam: bool = False,
                 strip_unknown_words: bool = False,
                 mark_pointed_words: Optional[bool] = True) -> None:
        self.context = context
        self.length_penalty = length_penalty
        self.beam_prune = beam_prune
        self.beam_search_stop = beam_search_stop
        self.source_vocabs = source_vocabs
        self.vocab_target = target_vocab
        self.vocab_target_inv = vocab.reverse_vocab(self.vocab_target)
        self.restrict_lexicon = restrict_lexicon
        self.store_beam = store_beam
        self.start_id = self.vocab_target[C.BOS_SYMBOL]
        assert C.PAD_ID == 0, "pad id should be 0"
        self.stop_ids = {self.vocab_target[C.EOS_SYMBOL], C.PAD_ID}  # type: Set[int]
        self.strip_ids = self.stop_ids.copy()  # ids to strip from the output
        self.unk_id = self.vocab_target[C.UNK_SYMBOL]
        if strip_unknown_words:
<<<<<<< HEAD
            self.strip_ids.add(self.vocab_target[C.UNK_SYMBOL])
        self.mark_pointed_words = mark_pointed_words
=======
            self.strip_ids.add(self.unk_id)
>>>>>>> 3280f7b0
        self.models = models
        utils.check_condition(all(self.source_with_eos == m.source_with_eos for m in models),
                              "The source_with_eos property must match across models.")
        self.interpolation_func = self._get_interpolation_func(ensemble_mode)

        # after models are loaded we ensured that they agree on max_input_length, max_output_length and batch size
        if bucket_source_width > 0:
            self.buckets_source = data_io.define_buckets(self.max_input_length, step=bucket_source_width)
        else:
            self.buckets_source = [self.max_input_length]

        if self.use_pointer_nets:
            self.num_pointed = 0
            self.total_tokens = 0

            # pad_dist should have one fewer columns than scores
            self.pad_dist = mx.nd.full((self.batch_size * self.beam_size, len(self.vocab_target) + self.max_input_length - 1), val=np.inf, ctx=self.context)
        else:
            self.pad_dist = mx.nd.full((self.batch_size * self.beam_size, len(self.vocab_target) - 1), val=np.inf, ctx=self.context)

        # These are constants used for manipulation of the beam and scores (particularly for pruning)
        self.zeros_array = mx.nd.zeros((self.batch_size * self.beam_size,), ctx=self.context, dtype='int32')
        self.inf_array = mx.nd.full((self.batch_size * self.beam_size, 1), val=np.inf,
                                    ctx=self.context, dtype='float32')

        # offset for hypothesis indices in batch decoding
        self.offset = mx.nd.array(np.repeat(np.arange(0, self.batch_size * self.beam_size, self.beam_size), self.beam_size),
                                  dtype='int32', ctx=self.context)

        self._update_scores = UpdateScores()
        self._update_scores.initialize(ctx=self.context)
        self._update_scores.hybridize()

        # topk function used in beam search
        self._topk = partial(utils.topk,
                             k=self.beam_size,
                             batch_size=self.batch_size,
                             offset=self.offset,
                             use_mxnet_topk=self.context != mx.cpu())  # MXNet implementation is faster on GPUs

        self._sort_by_index = SortByIndex()
        self._sort_by_index.initialize(ctx=self.context)
        self._sort_by_index.hybridize()

        self._normalize_finished = NormalizeFinishedHypotheses(pad_id=C.PAD_ID,
                                                               eos_id=self.vocab_target[C.EOS_SYMBOL],
                                                               length_penalty_alpha=self.length_penalty.alpha,
                                                               length_penalty_beta=self.length_penalty.beta)
        self._normalize_finished.initialize(ctx=self.context)
        self._normalize_finished.hybridize()
        self._prune_hyps = PruneHypotheses(threshold=self.beam_prune, beam_size=self.beam_size)
        self._prune_hyps.initialize(ctx=self.context)
        self._prune_hyps.hybridize()

        self._update_lengths_and_finished = UpdateLengthsAndFinished(pad_id=C.PAD_ID,
                                                                     eos_id=self.vocab_target[C.EOS_SYMBOL])
        self._update_lengths_and_finished.initialize(ctx=self.context)
        self._update_lengths_and_finished.hybridize()

        self.global_avoid_trie = None
        if avoid_list is not None:
            self.global_avoid_trie = constrained.AvoidTrie()
            for phrase in data_io.read_content(avoid_list):
                phrase_ids = data_io.tokens2ids(phrase, self.vocab_target)
                if self.unk_id in phrase_ids:
                    logger.warning("Global avoid phrase '%s' contains an %s; this may indicate improper preprocessing.", ' '.join(phrase), C.UNK_SYMBOL)
                self.global_avoid_trie.add_phrase(phrase_ids)

        logger.info("Translator (%d model(s) beam_size=%d beam_prune=%s beam_search_stop=%s "
                    "ensemble_mode=%s batch_size=%d buckets_source=%s avoiding=%d)",
                    len(self.models),
                    self.beam_size,
                    'off' if not self.beam_prune else "%.2f" % self.beam_prune,
                    self.beam_search_stop,
                    "None" if len(self.models) == 1 else ensemble_mode,
                    self.batch_size,
                    self.buckets_source,
                    0 if self.global_avoid_trie is None else len(self.global_avoid_trie))

    @property
    def source_with_eos(self) -> bool:
        return self.models[0].source_with_eos

    @property
    def beam_size(self) -> int:
        return self.models[0].beam_size

    @property
    def batch_size(self) -> int:
        return self.models[0].batch_size

    @property
    def max_input_length(self) -> int:
        return self.models[0].max_input_length

    @property
    def use_pointer_nets(self) -> bool:
        return self.models[0].config.use_pointer_nets

    @property
    def num_source_factors(self) -> int:
        return self.models[0].num_source_factors

    @staticmethod
    def _get_interpolation_func(ensemble_mode):
        if ensemble_mode == 'linear':
            return Translator._linear_interpolation
        elif ensemble_mode == 'log_linear':
            return Translator._log_linear_interpolation
        else:
            raise ValueError("unknown interpolation type")

    @staticmethod
    def _linear_interpolation(predictions):
        # pylint: disable=invalid-unary-operand-type
        return -mx.nd.log(utils.average_arrays(predictions))

    @staticmethod
    def _log_linear_interpolation(predictions):
        """
        Returns averaged and re-normalized log probabilities
        """
        log_probs = utils.average_arrays([p.log() for p in predictions])
        # pylint: disable=invalid-unary-operand-type
        return -log_probs.log_softmax()

    def translate(self, trans_inputs: List[TranslatorInput]) -> List[TranslatorOutput]:
        """
        Batch-translates a list of TranslatorInputs, returns a list of TranslatorOutputs.
        Splits oversized sentences to sentence chunks of size less than max_input_length.

        :param trans_inputs: List of TranslatorInputs as returned by make_input().
        :return: List of translation results.
        """
        translated_chunks = []  # type: List[TranslatedChunk]

        # split into chunks
        input_chunks = []  # type: List[TranslatorInput]
        for input_idx, trans_input in enumerate(trans_inputs, 1):
            # bad input
            if isinstance(trans_input, BadTranslatorInput):
                translated_chunks.append(TranslatedChunk(id=input_idx, chunk_id=0, translation=empty_translation()))

            # empty input
            elif len(trans_input.tokens) == 0:
                translated_chunks.append(TranslatedChunk(id=input_idx, chunk_id=0, translation=empty_translation()))
            else:
                # TODO(tdomhan): Remove branch without EOS with next major version bump, as future models will always be trained with source side EOS symbols
                if self.source_with_eos:
                    max_input_length_without_eos = self.max_input_length - C.SPACE_FOR_XOS
                    # oversized input
                    if len(trans_input.tokens) > max_input_length_without_eos:
                        logger.debug(
                            "Input %d has length (%d) that exceeds max input length (%d). "
                            "Splitting into chunks of size %d.",
                            trans_input.sentence_id, len(trans_input.tokens),
                            self.buckets_source[-1], max_input_length_without_eos)
                        input_chunks.extend([trans_input_chunk.with_eos()
                                             for trans_input_chunk in
                                             trans_input.chunks(max_input_length_without_eos)])
                    # regular input
                    else:
                        input_chunks.append(trans_input.with_eos())
                else:
                    # oversized input
                    if len(trans_input.tokens) > self.max_input_length:
                        logger.debug(
                            "Input %d has length (%d) that exceeds max input length (%d). "
                            "Splitting into chunks of size %d.",
                            trans_input.sentence_id, len(trans_input.tokens),
                            self.buckets_source[-1], self.max_input_length)
                        input_chunks.extend([trans_input_chunk
                                             for trans_input_chunk in
                                             trans_input.chunks(self.max_input_length)])
                    # regular input
                    else:
                        input_chunks.append(trans_input)

            if trans_input.constraints is not None:
                logger.info("Input %d has %d %s: %s", trans_input.sentence_id,
                            len(trans_input.constraints),
                            "constraint" if len(trans_input.constraints) == 1 else "constraints",
                            ", ".join(" ".join(x) for x in trans_input.constraints))

        # Sort longest to shortest (to rather fill batches of shorter than longer sequences)
        input_chunks = sorted(input_chunks, key=lambda chunk: len(chunk.tokens), reverse=True)

        # translate in batch-sized blocks over input chunks
        for batch_id, batch in enumerate(utils.grouper(input_chunks, self.batch_size)):
            logger.debug("Translating batch %d", batch_id)
            # underfilled batch will be filled to a full batch size with copies of the 1st input
            rest = self.batch_size - len(batch)
            if rest > 0:
                logger.debug("Extending the last batch to the full batch size (%d)", self.batch_size)
                batch = batch + [batch[0]] * rest
            batch_translations = self._translate_nd(*self._get_inference_input(batch))
            # truncate to remove filler translations
            if rest > 0:
                batch_translations = batch_translations[:-rest]
            for chunk, translation in zip(batch, batch_translations):
                translated_chunks.append(TranslatedChunk(chunk.sentence_id, chunk.chunk_id, translation))
        # Sort by input idx and then chunk id
        translated_chunks = sorted(translated_chunks)

        # Concatenate results
        results = []  # type: List[TranslatorOutput]
        chunks_by_input_idx = itertools.groupby(translated_chunks, key=lambda translation: translation.id)
        for trans_input, (input_idx, chunks) in zip(trans_inputs, chunks_by_input_idx):
            chunks = list(chunks)  # type: ignore
            if len(chunks) == 1:  # type: ignore
                translation = chunks[0].translation  # type: ignore
            else:
                translations_to_concat = [translated_chunk.translation for translated_chunk in chunks]
                translation = self._concat_translations(translations_to_concat)

            results.append(self._make_result(trans_input, translation))

        return results

    def _get_inference_input(self,
                             trans_inputs: List[TranslatorInput]) -> Tuple[mx.nd.NDArray,
                                                                           int,
                                                                           List[Optional[constrained.RawConstraintList]],
                                                                           List[Optional[constrained.RawConstraintList]],
                                                                           mx.nd.NDArray]:
        """
        Assembles the numerical data for the batch.
        This comprises an NDArray for the source sentences, the bucket key (padded source length), and a list of
        raw constraint lists, one for each sentence in the batch, an NDArray of maximum output lengths for each sentence in the batch.
        Each raw constraint list contains phrases in the form of lists of integers in the target language vocabulary.

        :param trans_inputs: List of TranslatorInputs.
        :return NDArray of source ids (shape=(batch_size, bucket_key, num_factors)),
                bucket key, list of raw constraint lists, and list of phrases to avoid,
                and an NDArray of maximum output lengths.
        """

        bucket_key = data_io.get_bucket(max(len(inp.tokens) for inp in trans_inputs), self.buckets_source)
        source = mx.nd.zeros((len(trans_inputs), bucket_key, self.num_source_factors), ctx=self.context)
        raw_constraints = [None for x in range(self.batch_size)]  # type: List[Optional[constrained.RawConstraintList]]
        raw_avoid_list = [None for x in range(self.batch_size)]  # type: List[Optional[constrained.RawConstraintList]]

        max_output_lengths = []  # type: List[int]
        for j, trans_input in enumerate(trans_inputs):
            num_tokens = len(trans_input)
            max_output_lengths.append(self.models[0].get_max_output_length(num_tokens))
            source[j, :num_tokens, 0] = data_io.tokens2ids(trans_input.tokens, self.source_vocabs[0])

            factors = trans_input.factors if trans_input.factors is not None else []
            num_factors = 1 + len(factors)
            if num_factors != self.num_source_factors:
                logger.warning("Input %d factors, but model(s) expect %d", num_factors,
                               self.num_source_factors)
            for i, factor in enumerate(factors[:self.num_source_factors - 1], start=1):
                # fill in as many factors as there are tokens

                source[j, :num_tokens, i] = data_io.tokens2ids(factor, self.source_vocabs[i])[:num_tokens]

            if trans_input.constraints is not None:
                raw_constraints[j] = [data_io.tokens2ids(phrase, self.vocab_target) for phrase in
                                      trans_input.constraints]

            if trans_input.avoid_list is not None:
                raw_avoid_list[j] = [data_io.tokens2ids(phrase, self.vocab_target) for phrase in
                                     trans_input.avoid_list]
                if any(self.unk_id in phrase for phrase in raw_avoid_list[j]):
                    logger.warning("Sentence %d: %s was found in the list of phrases to avoid; this may indicate improper preprocessing.", trans_input.sentence_id, C.UNK_SYMBOL)

        return source, bucket_key, raw_constraints, raw_avoid_list, mx.nd.array(max_output_lengths, ctx=self.context, dtype='int32')

    def _make_result(self,
                     trans_input: TranslatorInput,
                     translation: Translation) -> TranslatorOutput:
        """
        Returns a translator result from generated target-side word ids, attention matrix, and score.
        Strips stop ids from translation string.

        :param trans_input: Translator input.
        :param translation: The translation + attention and score.
        :return: TranslatorOutput.
        """
        # remove special sentence start symbol (<s>) from the output:
        target_ids = translation.target_ids[1:]
        attention_matrix = translation.attention_matrix[1:, :]

        if self.use_pointer_nets:
            self.num_pointed += sum(map(lambda x: x >= len(self.vocab_target), target_ids))
            self.total_tokens += len(target_ids)

            # There may be some out-of-bounds (OOB) words pointed to, so handle this with a dict
            source_inv = dict((x, y) for x, y in enumerate(trans_input.tokens))
            def id2str(word_id: int):
                if word_id >= len(self.vocab_target):
                    word_id = word_id - len(self.vocab_target) - 1
                    if self.mark_pointed_words:
                        return '[{}/{}]'.format(source_inv.get(word_id, 'OOB'), word_id)
                    else:
                        return source_inv.get(word_id, 'OOB')
                else:
                    return self.vocab_target_inv[word_id]
            target_tokens = [id2str(target_id) for target_id in target_ids]
        else:
            target_tokens = [self.vocab_target_inv[target_id] for target_id in target_ids]

        target_string = C.TOKEN_SEPARATOR.join(
            tok for target_id, tok in zip(target_ids, target_tokens) if target_id not in self.strip_ids)
        attention_matrix = attention_matrix[:, :len(trans_input.tokens)]

        return TranslatorOutput(id=trans_input.sentence_id,
                                translation=target_string,
                                tokens=target_tokens,
                                attention_matrix=attention_matrix,
                                score=translation.score,
                                beam_histories=translation.beam_histories)

    def _concat_translations(self, translations: List[Translation]) -> Translation:
        """
        Combine translations through concatenation.

        :param translations: A list of translations (sequence, attention_matrix), score and length.
        :return: A concatenation if the translations with a score.
        """
        return _concat_translations(translations, self.start_id, self.stop_ids, self.length_penalty)

    def _translate_nd(self,
                      source: mx.nd.NDArray,
                      source_length: int,
                      raw_constraints: List[Optional[constrained.RawConstraintList]],
                      raw_avoid_list: List[Optional[constrained.RawConstraintList]],
                      max_output_lengths: mx.nd.NDArray) -> List[Translation]:
        """
        Translates source of source_length, given a bucket_key.

        :param source: Source ids. Shape: (batch_size, bucket_key, num_factors).
        :param source_length: Bucket key.
        :param raw_constraints: A list of optional constraint lists.

        :return: Sequence of translations.
        """

        return self._get_best_from_beam(*self._beam_search(source, source_length, raw_constraints, raw_avoid_list, max_output_lengths))

    def _encode(self, sources: mx.nd.NDArray, source_length: int) -> List[ModelState]:
        """
        Returns a ModelState for each model representing the state of the model after encoding the source.

        :param sources: Source ids. Shape: (batch_size, bucket_key, num_factors).
        :param source_length: Bucket key.
        :return: List of ModelStates.
        """
        return [model.run_encoder(sources, source_length) for model in self.models]

    def _decode_step(self,
                     prev_word: mx.nd.NDArray,
                     step: int,
                     source_length: int,
                     states: List[ModelState],
                     models_output_layer_w: List[mx.nd.NDArray],
                     models_output_layer_b: List[mx.nd.NDArray]) \
            -> Tuple[mx.nd.NDArray, mx.nd.NDArray, List[ModelState]]:
        """
        Returns decoder predictions (combined from all models), attention scores, and updated states.

        :param prev_word: Previous words of hypotheses. Shape: (batch_size * beam_size,).
        :param step: Beam search iteration.
        :param source_length: Length of the input sequence.
        :param states: List of model states.
        :param models_output_layer_w: Custom model weights for logit computation (empty for none).
        :param models_output_layer_b: Custom model biases for logit computation (empty for none).
        :return: (probs, attention scores, list of model states)
        """
        bucket_key = (source_length, step)

        model_probs, model_attention_probs, model_states = [], [], []
        # We use zip_longest here since we'll have empty lists when not using restrict_lexicon
        for model, out_w, out_b, state in itertools.zip_longest(
                self.models, models_output_layer_w, models_output_layer_b, states):
            decoder_outputs, attention_probs, state = model.run_decoder(prev_word, bucket_key, state)
            # Compute logits and softmax with restricted vocabulary
            if self.restrict_lexicon:
                logits = model.output_layer(decoder_outputs, out_w, out_b)
                probs = mx.nd.softmax(logits)
            else:
                # Otherwise decoder outputs are already target vocab probs
                probs = decoder_outputs
            model_probs.append(probs)
            model_attention_probs.append(attention_probs)
            model_states.append(state)
        neg_logprobs, attention_probs = self._combine_predictions(model_probs, model_attention_probs)
        return neg_logprobs, attention_probs, model_states

    def _combine_predictions(self,
                             probs: List[mx.nd.NDArray],
                             attention_probs: List[mx.nd.NDArray]) -> Tuple[mx.nd.NDArray, mx.nd.NDArray]:
        """
        Returns combined predictions of models as negative log probabilities and averaged attention prob scores.

        :param probs: List of Shape(beam_size, target_vocab_size).
        :param attention_probs: List of Shape(beam_size, bucket_key).
        :return: Combined negative log probabilities, averaged attention scores.
        """
        # average attention prob scores. TODO: is there a smarter way to do this?
        attention_prob_score = utils.average_arrays(attention_probs)

        # combine model predictions and convert to neg log probs
        if len(self.models) == 1:
            neg_logprobs = -mx.nd.log(probs[0])  # pylint: disable=invalid-unary-operand-type
        else:
            neg_logprobs = self.interpolation_func(probs)
        return neg_logprobs, attention_prob_score

    def _beam_search(self,
                     source: mx.nd.NDArray,
                     source_length: int,
                     raw_constraint_list: List[Optional[constrained.RawConstraintList]],
                     raw_avoid_list: List[Optional[constrained.RawConstraintList]],
                     max_output_lengths: mx.nd.NDArray) -> Tuple[mx.nd.NDArray,
                                                                 mx.nd.NDArray,
                                                                 mx.nd.NDArray,
                                                                 mx.nd.NDArray,
                                                                 List[Optional[constrained.ConstrainedHypothesis]],
                                                                 Optional[List[BeamHistory]]]:
        """
        Translates multiple sentences using beam search.

        :param source: Source ids. Shape: (batch_size, bucket_key, num_factors).
        :param source_length: Max source length.
        :param raw_constraint_list: A list of optional lists containing phrases (as lists of target word IDs)
               that must appear in each output.
        :param raw_avoid_list: A list of optional lists containing phrases (as lists of target word IDs)
               that must NOT appear in each output.
        :return List of lists of word ids, list of attentions, array of accumulated length-normalized
                negative log-probs.
        """

        # Length of encoded sequence (may differ from initial input length)
        encoded_source_length = self.models[0].encoder.get_encoded_seq_len(source_length)
        utils.check_condition(all(encoded_source_length ==
                                  model.encoder.get_encoded_seq_len(source_length) for model in self.models),
                              "Models must agree on encoded sequence length")
        # Maximum output length
        max_output_length = self.models[0].get_max_output_length(source_length)

        # General data structure: each row has batch_size * beam blocks for the 1st sentence, with a full beam,
        # then the next block for the 2nd sentence and so on

        best_word_indices = mx.nd.full((self.batch_size * self.beam_size,), val=self.start_id, ctx=self.context,
                                       dtype='int32')
        # growing sequences: (batch_size * beam_size, 1), pre-filled with <s> symbols on index 0
        sequences = mx.nd.full((self.batch_size * self.beam_size, 1), val=self.start_id, ctx=self.context,
                               dtype='int32')

        # Beam history
        beam_histories = None  # type: Optional[List[BeamHistory]]
        if self.store_beam:
            beam_histories = [defaultdict(list) for _ in range(self.batch_size)]

        lengths = mx.nd.ones((self.batch_size * self.beam_size, 1), ctx=self.context)
        finished = mx.nd.zeros((self.batch_size * self.beam_size,), ctx=self.context, dtype='int32')

        # Extending max_output_lengths to shape (batch_size * beam_size,)
        max_output_lengths = mx.nd.repeat(max_output_lengths, self.beam_size)

        # attentions: (batch_size * beam_size, 1, encoded_source_length)
        attentions = mx.nd.zeros((self.batch_size * self.beam_size, 1, encoded_source_length), ctx=self.context)

        # scores_accumulated: chosen smallest scores in scores (ascending).
        scores_accumulated = mx.nd.zeros((self.batch_size * self.beam_size, 1), ctx=self.context)

        # reset all padding distribution cells to np.inf
        self.pad_dist[:] = np.inf

        # If using a top-k lexicon, select param rows for logit computation that correspond to the
        # target vocab for this sentence.
        models_output_layer_w = list()
        models_output_layer_b = list()

        if self.use_pointer_nets:
            # Trim the pad_dist to the right size for adding to `scores` later
            pad_dist = self.pad_dist[:,:len(self.vocab_target) + source_length - 1]
        else:
            pad_dist = self.pad_dist

        vocab_slice_ids = None  # type: mx.nd.NDArray
        if self.restrict_lexicon:
            source_words = utils.split(source, num_outputs=self.num_source_factors, axis=2, squeeze_axis=True)[0]
            # TODO: See note in method about migrating to pure MXNet when set operations are supported.
            #       We currently convert source to NumPy and target ids back to NDArray.
            vocab_slice_ids = self.restrict_lexicon.get_trg_ids(source_words.astype("int32").asnumpy())
            if any(raw_constraint_list):
                # Add the constraint IDs to the list of permissibled IDs, and then project them into the reduced space
                constraint_ids = np.array([word_id for sent in raw_constraint_list for phr in sent for word_id in phr])
                vocab_slice_ids = np.lib.arraysetops.union1d(vocab_slice_ids, constraint_ids)
                full_to_reduced = dict((val, i) for i, val in enumerate(vocab_slice_ids))
                raw_constraint_list = [[[full_to_reduced[x] for x in phr] for phr in sent] for sent in
                                       raw_constraint_list]

            vocab_slice_ids = mx.nd.array(vocab_slice_ids, ctx=self.context, dtype='int32')

            if vocab_slice_ids.shape[0] < self.beam_size + 1:
                # This fixes an edge case for toy models, where the number of vocab ids from the lexicon is
                # smaller than the beam size.
                logger.warning("Padding vocab_slice_ids (%d) with EOS to have at least %d+1 elements to expand",
                               vocab_slice_ids.shape[0], self.beam_size)
                n = self.beam_size - vocab_slice_ids.shape[0] + 1
                vocab_slice_ids = mx.nd.concat(vocab_slice_ids,
                                               mx.nd.full((n,), val=self.vocab_target[C.EOS_SYMBOL],
                                                          ctx=self.context, dtype='int32'),
                                               dim=0)

            pad_dist = mx.nd.full((self.batch_size * self.beam_size, vocab_slice_ids.shape[0] - 1),
                                  val=np.inf, ctx=self.context)
            for m in self.models:
                models_output_layer_w.append(m.output_layer_w.take(vocab_slice_ids))
                models_output_layer_b.append(m.output_layer_b.take(vocab_slice_ids))

        # (0) encode source sentence, returns a list
        model_states = self._encode(source, source_length)

        # Initialize the beam to track constraint sets, where target-side lexical constraints are present
        constraints = constrained.init_batch(raw_constraint_list, self.beam_size, self.start_id,
                                             self.vocab_target[C.EOS_SYMBOL])

        if self.global_avoid_trie or any(raw_avoid_list):
            avoid_states = constrained.AvoidBatch(self.batch_size, self.beam_size,
                                                  avoid_list=raw_avoid_list,
                                                  global_avoid_trie=self.global_avoid_trie)

        # Records items in the beam that are inactive. At the beginning (t==1), there is only one valid or active
        # item on the beam for each sentence
        inactive = mx.nd.ones((self.batch_size * self.beam_size), dtype='int32', ctx=self.context)
        inactive[::self.beam_size] = 0
        t = 1
        for t in range(1, max_output_length):
            # (1) obtain next predictions and advance models' state
            # scores: (batch_size * beam_size, target_vocab_size)
            # attention_scores: (batch_size * beam_size, bucket_key)
            scores, attention_scores, model_states = self._decode_step(prev_word=best_word_indices,
                                                                       step=t,
                                                                       source_length=source_length,
                                                                       states=model_states,
                                                                       models_output_layer_w=models_output_layer_w,
                                                                       models_output_layer_b=models_output_layer_b)

            # print('TIMESTEP', t, 'MAX INPUT', 'THIS INPUT', source_len, self.max_input_length, 'VOCAB', len(self.vocab_target), 'SCORES', scores.shape, 'PAD', pad_dist.shape, 'finished', finished.shape, 'inactive', inactive.shape, 'accum', scores_accumulated.shape, 'inf', self.inf_array.shape)

            # (2) Update scores. Special treatment for finished and inactive rows. Inactive rows are inf everywhere;
            # finished rows are inf everywhere except column zero, which holds the accumulated model score
            scores = self._update_scores.forward(scores, finished, inactive, scores_accumulated, self.inf_array, pad_dist)

            # Mark entries that should be blocked as having a score of np.inf
            if self.global_avoid_trie or any(raw_avoid_list):
                block_indices = avoid_states.avoid()
                if len(block_indices[0]) > 0:
                    scores[block_indices] = np.inf

            # (3) Get beam_size winning hypotheses for each sentence block separately. Only look as
            # far as the active beam size for each sentence.
            best_hyp_indices, best_word_indices, scores_accumulated = self._topk(scores)

            # Constraints for constrained decoding are processed sentence by sentence
            if any(raw_constraint_list):
                best_hyp_indices, best_word_indices, scores_accumulated, \
                constraints, inactive = constrained.topk(self.batch_size,
                                                         self.beam_size,
                                                         inactive,
                                                         scores,
                                                         constraints,
                                                         best_hyp_indices,
                                                         best_word_indices,
                                                         scores_accumulated,
                                                         self.context)

            else:
                # All rows are now active (after special treatment of start state at t=1)
                inactive[:] = 0

            # Map from restricted to full vocab ids if needed
            if self.restrict_lexicon:
                best_word_indices = vocab_slice_ids.take(best_word_indices)

            # (4) Reorder fixed-size beam data according to best_hyp_indices (ascending)
            finished, lengths, attention_scores = self._sort_by_index.forward(best_hyp_indices,
                                                                              finished,
                                                                              lengths,
                                                                              attention_scores)

            # (5) Normalize the scores of newly finished hypotheses. Note that after this until the
            # next call to topk(), hypotheses may not be in sorted order.
            finished, scores_accumulated = self._normalize_finished.forward(best_word_indices,
                                                                            finished,
                                                                            scores_accumulated,
                                                                            lengths)

            # (6) Prune out low-probability hypotheses. Pruning works by setting entries `inactive`.
            if self.beam_prune > 0.0:
                inactive, best_word_indices, scores_accumulated = self._prune_hyps.forward(best_word_indices,
                                                                                           scores_accumulated,
                                                                                           finished,
                                                                                           self.inf_array,
                                                                                           self.zeros_array)

            # Update hypotheses lengths (unless finished or inactive) and compute finished hypotheses
            finished, finished_or_inactive, lengths = self._update_lengths_and_finished.forward(finished,
                                                                                                inactive,
                                                                                                lengths,
                                                                                                max_output_lengths,
                                                                                                best_word_indices)

            # (7) Reorder sequences and attentions according to best_hyp_indices
            # and extend sequences with best_word_indices.
            # pylint: disable=unsupported-assignment-operation
            sequences = mx.nd.take(sequences, best_hyp_indices)
            attentions = mx.nd.take(attentions, best_hyp_indices)
            sequences = mx.nd.concat(sequences, best_word_indices.reshape((-1, 1)), dim=1)
            attentions = mx.nd.concat(attentions, attention_scores.reshape((-1, 1, encoded_source_length)), dim=1)

            # (7a) update negative constraints
            if self.global_avoid_trie or any(raw_avoid_list):
                avoid_states.reorder(best_hyp_indices)
                avoid_states.consume(best_word_indices)

            # (7b) optionally save beam history
            if self.store_beam:
                unnormalized_scores = mx.nd.where(finished_or_inactive,
                                                  scores_accumulated * self.length_penalty(lengths - 1),
                                                  scores_accumulated)
                normalized_scores = mx.nd.where(finished_or_inactive,
                                                scores_accumulated,
                                                scores_accumulated / self.length_penalty(lengths - 1))
                for sent in range(self.batch_size):
                    rows = slice(sent * self.beam_size, (sent + 1) * self.beam_size)

                    best_word_indices_sent = best_word_indices[rows].asnumpy().tolist()
                    # avoid adding columns for finished sentences
                    if any(x for x in best_word_indices_sent if x != C.PAD_ID):
                        beam_histories[sent]["predicted_ids"].append(best_word_indices_sent)
                        beam_histories[sent]["predicted_tokens"].append([self.vocab_target_inv[x] for x in
                                                                         best_word_indices_sent])
                        # for later sentences in the matrix, shift from e.g. [5, 6, 7, 8, 6] to [0, 1, 3, 4, 1]
                        shifted_parents = best_hyp_indices[rows] - (sent * self.beam_size)
                        beam_histories[sent]["parent_ids"].append(shifted_parents.asnumpy().tolist())

                        beam_histories[sent]["scores"].append(unnormalized_scores[rows].asnumpy().flatten().tolist())
                        beam_histories[sent]["normalized_scores"].append(
                            normalized_scores[rows].asnumpy().flatten().tolist())

            if self.beam_search_stop == C.BEAM_SEARCH_STOP_FIRST:
                at_least_one_finished = finished.reshape((self.batch_size, self.beam_size)).sum(axis=1) > 0
                if at_least_one_finished.sum().asscalar() == self.batch_size:
                    break
            else:
                if finished.sum().asscalar() == self.batch_size * self.beam_size:  # all finished
                    break

            # (8) update models' state with winning hypotheses (ascending)
            for ms in model_states:
                ms.sort_state(best_hyp_indices)

        logger.debug("Finished after %d / %d steps.", t + 1, max_output_length)

        # (9) Sort the hypotheses within each sentence (normalization for finished hyps may have unsorted them).
        folded_accumulated_scores = scores_accumulated.reshape((self.batch_size,
                                                                self.beam_size * scores_accumulated.shape[-1]))
        indices = mx.nd.argsort(folded_accumulated_scores, axis=1)
        best_hyp_indices = mx.nd.array(np.unravel_index(indices.astype(np.int32).asnumpy().ravel(),
                                                        scores_accumulated.shape),
                                       dtype='int32',
                                       ctx=self.offset.context)[0] + self.offset
        sequences = sequences.take(best_hyp_indices)
        lengths = lengths.take(best_hyp_indices)
        attentions = attentions.take(best_hyp_indices)
        scores_accumulated = scores_accumulated.take(best_hyp_indices)
        constraints = [constraints[x] for x in best_hyp_indices.asnumpy()]

        return sequences, attentions, scores_accumulated, lengths, constraints, beam_histories

    def _get_best_from_beam(self,
                            sequences: mx.nd.NDArray,
                            attention_lists: mx.nd.NDArray,
                            seq_scores: mx.nd.NDArray,
                            lengths: mx.nd.NDArray,
                            constraints: List[Optional[constrained.ConstrainedHypothesis]],
                            beam_histories: Optional[List[BeamHistory]] = None) -> List[Translation]:
        """
        Return the best (aka top) entry from the n-best list.

        :param sequences: Array of word ids. Shape: (batch * beam, bucket_key).
        :param attention_lists: Array of attentions over source words.
                                Shape: (batch * beam, max_output_length, encoded_source_length).
        :param seq_scores: Array of length-normalized negative log-probs. Shape: (batch * beam, 1)
        :param lengths: The lengths of all items in the beam. Shape: (batch * beam).
        :param constraints: The constraints for all items in the beam. Shape: (batch * beam).
        :param beam_histories: The beam histories for each sentence in the batch.
        :return: List of Translation objects containing all relevant information.
        """
        utils.check_condition(sequences.shape[0] == attention_lists.shape[0] == seq_scores.shape[0] == lengths.shape[0],
                              "Shape mismatch")

        # Initialize the best_ids to the first item in each batch
        best_ids = mx.nd.arange(0, self.batch_size * self.beam_size, self.beam_size, ctx=self.context, dtype='int32')

        if any(constraints):
            # For constrained decoding, select from items that have met all constraints (might not be finished)
            unmet = mx.nd.array([c.num_needed() if c is not None else 0 for c in constraints], ctx=self.context)
            filtered = mx.nd.where(unmet == 0, seq_scores, self.inf_array)
            filtered = filtered.reshape((self.batch_size, self.beam_size))
            best_ids += mx.nd.cast(mx.nd.argmin(filtered, axis=1), dtype='int32')

        histories = beam_histories if beam_histories is not None else [None] * self.batch_size  # type: List
        return [self._assemble_translation(*x) for x in zip(sequences[best_ids],
                                                            lengths[best_ids],
                                                            attention_lists[best_ids],
                                                            seq_scores[best_ids],
                                                            histories)]

    @staticmethod
    def _assemble_translation(sequence: mx.nd.NDArray,
                              length: mx.nd.NDArray,
                              attention_lists: mx.nd.NDArray,
                              seq_score: mx.nd.NDArray,
                              beam_history: Optional[BeamHistory]) -> Translation:
        """
        Takes a set of data pertaining to a single translated item, performs slightly different
        processing on each, and merges it into a Translation object.

        :param sequence: Array of word ids. Shape: (batch_size, bucket_key).
        :param length: The length of the translated segment.
        :param attention_lists: Array of attentions over source words.
                                Shape: (batch_size * self.beam_size, max_output_length, encoded_source_length).
        :param seq_score: Array of length-normalized negative log-probs.
        :param beam_history: The optional beam histories for each sentence in the batch.
        :return: A Translation object.
        """

        length = int(length.asscalar())
        sequence = sequence[:length].asnumpy().tolist()
        attention_matrix = np.stack(attention_lists.asnumpy()[:length, :], axis=0)
        score = seq_score.asscalar()
        beam_history_list = [beam_history] if beam_history is not None else []
        return Translation(sequence, attention_matrix, score, beam_history_list)

    def _print_beam(self,
                    sequences: mx.nd.NDArray,
                    accumulated_scores: mx.nd.NDArray,
                    finished: mx.nd.NDArray,
                    inactive: mx.nd.NDArray,
                    constraints: List[Optional[constrained.ConstrainedHypothesis]],
                    timestep: int) -> None:
        """
        Prints the beam for debugging purposes.

        :param sequences: The beam histories (shape: batch_size * beam_size, max_output_len).
        :param accumulated_scores: The accumulated scores for each item in the beam.
               Shape: (batch_size * beam_size, target_vocab_size).
        :param finished: Indicates which items are finished (shape: batch_size * beam_size).
        :param inactive: Indicates any inactive items (shape: batch_size * beam_size).
        :param timestep: The current timestep.
        """
        logger.info('BEAM AT TIMESTEP %d', timestep)
        for i in range(self.batch_size * self.beam_size):
            # for each hypothesis, print its entire history
            score = accumulated_scores[i].asscalar()
            word_ids = [int(x.asscalar()) for x in sequences[i]]
            unmet = constraints[i].num_needed() if constraints[i] is not None else -1
            hypothesis = '----------' if inactive[i] else ' '.join(
                [self.vocab_target_inv[x] for x in word_ids if x != 0])
            logger.info('%d %d %d %d %.2f %s', i + 1, finished[i].asscalar(), inactive[i].asscalar(), unmet, score,
                        hypothesis)


class PruneHypotheses(mx.gluon.HybridBlock):
    """
    A HybridBlock that returns an array of shape (batch*beam,) indicating which hypotheses are inactive due to pruning.

    :param threshold: Pruning threshold.
    :param beam_size: Beam size.
    """

    def __init__(self, threshold: float, beam_size: int) -> None:
        super().__init__()
        self.threshold = threshold
        self.beam_size = beam_size

    def hybrid_forward(self, F, best_word_indices, scores, finished, inf_array, zeros_array):
        scores_2d = F.reshape(scores, shape=(-1, self.beam_size))
        finished_2d = F.reshape(finished, shape=(-1, self.beam_size))
        inf_array_2d = F.reshape(inf_array, shape=(-1, self.beam_size))

        # best finished scores. Shape: (batch, 1)
        best_finished_scores = F.min(F.where(finished_2d, scores_2d, inf_array_2d), axis=1, keepdims=True)
        difference = F.broadcast_minus(scores_2d, best_finished_scores)
        inactive = F.cast(difference > self.threshold, dtype='int32')
        inactive = F.reshape(inactive, shape=(-1))

        best_word_indices = F.where(inactive, zeros_array, best_word_indices)
        scores = F.where(inactive, inf_array, scores)

        return inactive, best_word_indices, scores


class SortByIndex(mx.gluon.HybridBlock):
    """
    A HybridBlock that sorts args by the given indices.
    """

    def hybrid_forward(self, F, indices, *args):
        return [F.take(arg, indices) for arg in args]


class NormalizeFinishedHypotheses(mx.gluon.HybridBlock):
    """
    A HybridBlock for normalizing newly finished hypotheses scores with LengthPenalty.
    """

    def __init__(self, pad_id: int,
                 eos_id: int,
                 length_penalty_alpha: float = 1.0,
                 length_penalty_beta: float = 0.0) -> None:
        super().__init__()
        self.pad_id = pad_id
        self.eos_id = eos_id
        with self.name_scope():
            self.length_penalty = LengthPenalty(alpha=length_penalty_alpha, beta=length_penalty_beta)

    def hybrid_forward(self, F, best_word_indices, finished, scores_accumulated, lengths):
        all_finished = ((best_word_indices == self.pad_id) + (best_word_indices == self.eos_id))
        newly_finished = all_finished - finished
        scores_accumulated = F.where(newly_finished,
                                     scores_accumulated / self.length_penalty(lengths),
                                     scores_accumulated)
        finished = all_finished
        return finished, scores_accumulated


class UpdateLengthsAndFinished(mx.gluon.HybridBlock):
    """
    A HybridBlock that updates the lengths of unfinished and active hypotheses and recomputes finished hypotheses.
    """

    def __init__(self, pad_id: int, eos_id: int) -> None:
        super().__init__()
        self.pad_id = pad_id
        self.eos_id = eos_id

    def hybrid_forward(self, F, finished, inactive, lengths, max_output_lengths, best_word_indices):
        finished_or_inactive = F.clip(data=finished + inactive, a_min=0, a_max=1)
        # update lengths of hypotheses unless they are finished or inactive
        lengths = lengths + F.cast(1 - F.expand_dims(finished_or_inactive, axis=1), dtype='float32')
        # recompute finished. Hypotheses are finished if they are
        # - extended with <pad>, or
        # - extended with <eos>, or
        # - at their maximum length.
        finished = F.clip(
            (best_word_indices == self.pad_id) +
            (best_word_indices == self.eos_id) +
            (F.cast(F.reshape(lengths, shape=(-1,)), 'int32') >= max_output_lengths),
            a_min=0, a_max=1)

        return finished, finished_or_inactive, lengths


class UpdateScores(mx.gluon.HybridBlock):
    """
    A HybridBlock that updates the scores from the decoder step with acumulated scores.
    Inactive hypotheses receive score inf. Finished hypotheses receive their accumulated score for C.PAD_ID.
    All other options are set to infinity.
    """

    def __init__(self):
        super().__init__()
        assert C.PAD_ID == 0, "This blocks only works with PAD_ID == 0"

    def hybrid_forward(self, F, scores, finished, inactive, scores_accumulated, inf_array, pad_dist):
        # Special treatment for finished and inactive rows. Inactive rows are inf everywhere;
        # finished rows are inf everywhere except column zero (pad_id), which holds the accumulated model score.
        # Items that are finished (but not inactive) get their previous accumulated score for the <pad> symbol,
        # infinity otherwise.
        scores = F.broadcast_add(scores, scores_accumulated)
        # pylint: disable=invalid-sequence-index
        pad_id_scores = F.where(F.clip(finished - inactive, 0, 1),
                                scores_accumulated,
                                inf_array)
        # pad_dist. Shape: (batch*beam, vocab_size)
        pad_dist = F.concat(pad_id_scores, pad_dist)
        scores = F.where(finished + inactive, pad_dist, scores)
        return scores<|MERGE_RESOLUTION|>--- conflicted
+++ resolved
@@ -995,12 +995,8 @@
         self.strip_ids = self.stop_ids.copy()  # ids to strip from the output
         self.unk_id = self.vocab_target[C.UNK_SYMBOL]
         if strip_unknown_words:
-<<<<<<< HEAD
-            self.strip_ids.add(self.vocab_target[C.UNK_SYMBOL])
+            self.strip_ids.add(self.unk_id)
         self.mark_pointed_words = mark_pointed_words
-=======
-            self.strip_ids.add(self.unk_id)
->>>>>>> 3280f7b0
         self.models = models
         utils.check_condition(all(self.source_with_eos == m.source_with_eos for m in models),
                               "The source_with_eos property must match across models.")
